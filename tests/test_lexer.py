<<<<<<< HEAD
=======
import re
import string
>>>>>>> 0ad7eeee
import unittest

import sure

import error
import lexer


class TestLexer(unittest.TestCase):
    def _lex_data(self, input):
        mock = error.LoggerMock()
        lex = lexer.Lexer(logger=mock)
        lex.input(input)
        token_list = list(lex)

        return (token_list, mock)

    def _assert_individual_token(self, input, expected_type, expected_value):
        l, mock = self._lex_data(input)
        len(l).should.be.equal(1)
        tok = l[0]
        tok.type.should.be.equal(expected_type)
        tok.value.should.be.equal(expected_value)
        mock.success.should.be.ok

    def _assert_lex_success(self, input):
        mock = error.LoggerMock()
        lex = lexer.Lexer(logger=mock)
        lex.input(input)
        list(lex)  # Force lexing
        mock.success.should.be.ok

    def _assert_lex_failure(self, input):
        mock = error.LoggerMock()
        lex = lexer.Lexer(logger=mock)
        lex.input(input)
        list(lex)  # Force lexing
        mock.success.shouldnt.be.ok

    def test_empty(self):
        l, mock = self._lex_data("")
        l.should.be.empty
        mock.success.should.be.ok

    def test_keywords(self):
        for input_program, token in lexer.reserved_tokens.items():
            self._assert_individual_token(input_program, token, input_program)

    def test_genid(self):
        self._assert_individual_token("koko", "GENID", "koko")
        self._assert_individual_token("a", "GENID", "a")
        self._assert_individual_token(2048 * "koko", "GENID", 2048 * "koko")
        self._assert_individual_token("koko_lala", "GENID", "koko_lala")
        self._assert_individual_token("koko_42", "GENID", "koko_42")
        self._assert_individual_token("notakeyword", "GENID", "notakeyword")
        self._assert_individual_token("dimdim", "GENID", "dimdim")

#        self._assert_lex_failure("42koko")

        self._assert_lex_failure("_koko")
        self._assert_lex_failure("@koko")
        self._assert_lex_failure("\\koko")
        self._assert_lex_failure("\\x42")

    def test_conid(self):
        self._assert_individual_token("Koko", "CONID", "Koko")
        self._assert_individual_token("A", "CONID", "A")
        self._assert_individual_token(2048 * "Koko", "CONID", 2048 * "Koko")

    def test_iconst(self):
        self._assert_individual_token("42", "ICONST", 42)
        self._assert_individual_token("17", "ICONST", 17)
        self._assert_individual_token("0", "ICONST", 0)
        self._assert_individual_token("00042", "ICONST", 42)
        self._assert_individual_token(
            "128374651837416253847123645812347",
            "ICONST",
            128374651837416253847123645812347
        )

    def test_fconst(self):
        self._assert_individual_token("42.5", "FCONST", 42.5)
        inputs = ["42.0", "4.2e1", "4.2E1", "0.420e+2", "420.0e-1", "420.0E-1"]
        for input in inputs:
            self._assert_individual_token(input, "FCONST", 42.0)

        self._assert_lex_success("5.41e-901721")

        self._assert_lex_failure("42.5.2")
        self._assert_lex_failure(".2")
        self._assert_lex_failure("4.2e1.0")

    def test_unescape(self):
        lexer.unescape('\\n').should.be.equal('\n')

    def test_cconst(self):
        single_chars = set(string.printable) - set(string.whitespace) | {' '}
        for c in single_chars - {'"', "'", '\\'}:
            self._assert_individual_token(r"'%s'" % c, "CCONST", c)

        for escaped, literal in lexer.escape_sequences.items():
            self._assert_individual_token(
                "'%s'" % (escaped),
                "CCONST",
                literal
            )
        self._assert_individual_token(r"'\x61'", "CCONST", "a")
        self._assert_individual_token(r"'\x1d'", "CCONST", "\x1d")

        self._assert_lex_failure(r"''")
        self._assert_lex_failure(r"'ab'")
        self._assert_lex_failure(r"'\xbad'")
        self._assert_lex_failure(r"'\xb'")
        self._assert_lex_failure(r"'\xg0'")
        self._assert_lex_failure("'\n'")
        self._assert_lex_failure(r"'a")
        self._assert_lex_failure(r"'")

    def test_sconst(self):
        for escaped, literal in lexer.escape_sequences.items():
            self._assert_individual_token(
                '"%s"' % (escaped),
                "SCONST",
                [literal, '\0']
            )

        testcases = (
            r"",
            r"abc",
            r"Route66",
            r"Helloworld!\n",
            r"\"",
            r"Name:\t\"DouglasAdams\"\nValue\t42\n",
            r"play L\0L",
            r"an e\\xtra la\\zy string"
        )

        for input in testcases:
            self._assert_individual_token(
                '"%s"' % (input),
                "SCONST",
                lexer.explode(input)
            )

        self._assert_lex_failure('"')
        self._assert_lex_failure('"\'"')
        self._assert_lex_failure('"\n"')
        self._assert_lex_failure('"\na')

    def test_operators(self):
        for input, token in lexer.operators.items():
            self._assert_individual_token(input, token, input)

    def test_delimiters(self):
        for input, token in lexer.delimiters.items():
            self._assert_individual_token(input, token, input)

    def test_comments(self):
        self._assert_lex_success('-- just a comment')
        self._assert_lex_success('-- comment (* let "" \'\'')
        self._assert_lex_success('--')
        self._assert_lex_success('---')

        self._assert_lex_success('(* comment *)')
        self._assert_lex_success('(**)')
        self._assert_lex_success('(***)')
        self._assert_lex_success('(*(**)*)')
        self._assert_lex_success('(*(*\n*)\n*)')

        self._assert_lex_failure('(*')
        self._assert_lex_failure('(*(**)')

    def test_misc(self):
        not_operators = r'\#$%&.?@^_`~'
        for symbol in not_operators:
            self._assert_lex_failure(symbol)<|MERGE_RESOLUTION|>--- conflicted
+++ resolved
@@ -1,8 +1,5 @@
-<<<<<<< HEAD
-=======
 import re
 import string
->>>>>>> 0ad7eeee
 import unittest
 
 import sure
