--- conflicted
+++ resolved
@@ -2,17 +2,58 @@
 import unittest
 
 import sure
-<<<<<<< HEAD
-from compiler import ast, error
+from compiler import ast, error, parse
 
 
 class TestAST(unittest.TestCase):
 
-    builtin_builders = ast.builtin_types_map.values()
+    parsers = {}
+
+    @classmethod
+    def _parse(cls, data, start='program'):
+        mock = error.LoggerMock()
+
+        # memoization
+        try:
+            parser = TestAST.parsers[start]
+        except:
+            parser = TestAST.parsers[start] = parse.Parser(
+                logger=mock,
+                optimize=False,
+                start=start,
+                debug=False
+            )
+
+        tree = parser.parse(data=data)
+
+        return tree
+
+    def test_eq(self):
+        ast.Constructor("foo", []).should.be.equal(
+            ast.Constructor("foo", [])
+        )
+        ast.Constructor("foo", []).shouldnt.be.equal(
+            ast.Constructor("bar", [])
+        )
+
+    def test_regression_attr_equality(self):
+        raise unittest.SkipTest("re-enable me after #25 gets merged")
+
+        tdef = TestAST._parse("type color = Red", "typedef")
+        tdef2 = ast.TypeDefList(
+            [ast.TDef(ast.User("color"), [ast.Constructor("Red")])]
+        )
+
+        try:
+            tdef == tdef2
+        except:
+            self.assertTrue(False, "equality should not throw")
 
     def test_eq(self):
         ast.Constructor("foo", []).should.be.equal(ast.Constructor("foo", []))
         ast.Constructor("foo", []).shouldnt.be.equal(ast.Constructor("bar", []))
+
+    builtin_builders = ast.builtin_types_map.values()
 
     def test_builtin_type_equality(self):
         for t in self.builtin_builders:
@@ -65,54 +106,4 @@
         (i2float).shouldnt.be.equal(intt)
         (i2float).shouldnt.be.equal(ast.User("foo"))
         (i2float).shouldnt.be.equal(ast.Ref(ast.Int()))
-        (i2float).shouldnt.be.equal(ast.Array(ast.Int()))
-=======
-
-from compiler import ast, error, parse
-
-
-class TestAST(unittest.TestCase):
-# TODO: remove boilerplate code after simple_api branch gets merged
-
-    parsers = {}
-
-    @classmethod
-    def _parse(cls, data, start='program'):
-        mock = error.LoggerMock()
-
-        # memoization
-        try:
-            parser = TestAST.parsers[start]
-        except:
-            parser = TestAST.parsers[start] = parse.Parser(
-                logger=mock,
-                optimize=False,
-                start=start,
-                debug=False
-            )
-
-        tree = parser.parse(data=data)
-
-        return tree
-
-    def test_eq(self):
-        ast.Constructor("foo", []).should.be.equal(
-            ast.Constructor("foo", [])
-        )
-        ast.Constructor("foo", []).shouldnt.be.equal(
-            ast.Constructor("bar", [])
-        )
-
-    def test_regression_attr_equality(self):
-        raise unittest.SkipTest("re-enable me after #25 gets merged")
-
-        tdef = TestAST._parse("type color = Red", "typedef")
-        tdef2 = ast.TypeDefList(
-            [ast.TDef(ast.User("color"), [ast.Constructor("Red")])]
-        )
-
-        try:
-            tdef == tdef2
-        except:
-            self.assertTrue(False, "equality should not throw")
->>>>>>> 04fa3d1c
+        (i2float).shouldnt.be.equal(ast.Array(ast.Int()))