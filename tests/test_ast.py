--- conflicted
+++ resolved
@@ -1,12 +1,10 @@
 import itertools
 import unittest
 
-<<<<<<< HEAD
 import sure, mock
-=======
+
 from compiler import ast
 from tests import parser_db
->>>>>>> da8497de
 
 
 class TestAST(unittest.TestCase, parser_db.ParserDB):
@@ -40,27 +38,46 @@
         typeset.should.contain(ast.User("foo"))
         typeset.shouldnt.contain(ast.User("bar"))
 
-<<<<<<< HEAD
-    def test_eq(self):
-        ast.Constructor("foo", []).should.be.equal(
-            ast.Constructor("foo", [])
-        )
-        ast.Constructor("foo", []).shouldnt.be.equal(
-            ast.Constructor("bar", [])
-        )
-
-    def test_regression_attr_equality(self):
-        raise unittest.SkipTest("re-enable me after #25 gets merged")
-
-        tdef = TestAST._parse("type color = Red", "typedef")
-        tdef2 = ast.TypeDefList(
-            [ast.TDef(ast.User("color"), [ast.Constructor("Red")])]
-        )
-
-        try:
-            tdef == tdef2
-        except:
-            self.assertTrue(False, "equality should not throw")
+    def test_user_defined_types(self):
+        ast.User("foo").should.equal(ast.User("foo"))
+
+        ast.User("foo").shouldnt.equal(ast.User("bar"))
+        ast.User("foo").shouldnt.equal(ast.Int())
+
+    def test_ref_types(self):
+        footype = ast.User("foo")
+        bartype = ast.User("bar")
+        reffootype = ast.Ref(footype)
+
+        reffootype.should.equal(ast.Ref(footype))
+
+        reffootype.shouldnt.equal(footype)
+        reffootype.shouldnt.equal(ast.Ref(bartype))
+
+    def test_array_types(self):
+        inttype = ast.Int()
+        ast.Array(inttype).should.equal(ast.Array(inttype))
+        ast.Array(inttype, 2).should.equal(ast.Array(inttype, 2))
+
+        ast.Array(ast.Int()).shouldnt.equal(ast.Array(ast.Float()))
+        ast.Array(inttype, 1).shouldnt.equal(ast.Array(inttype, 2))
+
+        arr_int_type = ast.Array(inttype)
+        arr_int_type.shouldnt.equal(inttype)
+        arr_int_type.shouldnt.equal(ast.User("foo"))
+        arr_int_type.shouldnt.equal(ast.Ref(inttype))
+
+    def test_function_types(self):
+        intt = ast.Int()
+        ast.Function(intt, intt).should.equal(ast.Function(intt, intt))
+
+        i2float = ast.Function(ast.Int(), ast.Float())
+        i2float.shouldnt.equal(ast.Function(ast.Float(), ast.Int()))
+
+        i2float.shouldnt.equal(intt)
+        i2float.shouldnt.equal(ast.User("foo"))
+        i2float.shouldnt.equal(ast.Ref(ast.Int()))
+        i2float.shouldnt.equal(ast.Array(ast.Int()))
 
 
 class TestASTMap(unittest.TestCase):
@@ -75,19 +92,30 @@
         self._three = ast.ConstExpression(ast.Int(), 3)
         self._foo = ast.GenidExpression("foo")
 
-    def _assert_walk(self, root, f_calls, o_calls):
+    def _assert_walk(self, root, o_calls):
+        ast.map(root, obj=self._mocko)
         ast.map(root, func=self._mockf)
 
-        for args in f_calls:
-            self._mockf.assert_any_call(args)
-
-        ast.map(root, obj=self._mocko)
+        count_calls = {}
         for o_call in o_calls:
+            if o_call[0] not in count_calls:
+                count_calls[o_call[0]] = 0
+            count_calls[o_call[0]] += 1
+
+        for o_call in o_calls:
+            if len(o_call) == 1:
+                call, = o_call
+                args = root
             if len(o_call) == 2:
                 call, args = o_call
-                once = True
+            if len(o_call) == 3:
+                call, args, once = o_call
             else:
-                call, args, once = o_call
+                if count_calls[call] > 1:
+                    once = False
+                else:
+                    once = True
+            self._mockf.assert_any_call(args)
             func = getattr(self._mocko, 'map_' + call)
             if once:
                 func.assert_called_once_with(args)
@@ -95,30 +123,28 @@
                 func.assert_any_call(args)
 
     def test_node(self):
-        self._assert_walk(self._int, [self._int], [('node', self._int)])
+        self._assert_walk(self._int, [('node',)])
 
     def test_list(self):
         self._assert_walk(
             self._list,
-            [self._list, self._int],
-            [('list', self._list), ('builtin', self._int)]
+            [('list',), ('builtin', self._int)]
         )
 
     def test_program(self):
         p = ast.Program(self._list)
-        self._assert_walk(p, [p], [('program', p)])
+        self._assert_walk(p, [('program',)])
 
     def test_letdef(self):
         l = ast.LetDef(self._list)
-        self._assert_walk(l, [l], [('letdef', l)])
+        self._assert_walk(l, [('letdef',)])
 
     def test_functiondef(self):
         f = ast.FunctionDef("foo", [], self._one)
         self._assert_walk(
             f,
-            [f, [], self._one],
             [
-                ('functiondef', f),
+                ('functiondef',),
                 ('def', f),
                 ('list', []),
                 ('expression', self._one)
@@ -127,12 +153,12 @@
 
     def test_functiondef_with_type(self):
         f = ast.FunctionDef("foo", [], self._one, self._float)
-        self._assert_walk(f, [self._float], [('float', self._float)])
+        self._assert_walk(f, [('float', self._float)])
 
     def test_param(self):
         p = ast.Param("bar", self._float)
         self._assert_walk(
-            p, [p, self._float], [('param', p), ('float', self._float)]
+            p, [('param',), ('float', self._float)]
         )
 
     def test_unaryexpression(self):
@@ -140,8 +166,7 @@
 
         self._assert_walk(
             e,
-            [e, self._one],
-            [('unaryexpression', e),
+            [('unaryexpression',),
              ('constexpression', self._one)]
         )
 
@@ -150,16 +175,15 @@
 
         self._assert_walk(
             e,
-            [e, self._one, self._two],
-            [('binaryexpression', e),
-             ('constexpression', self._one, False)]
+            [('binaryexpression',),
+             ('constexpression', self._one),
+             ('constexpression', self._two)]
         )
 
     def test_constexpression(self):
         self._assert_walk(
             self._one,
-            [self._one],
-            [('constexpression', self._one),
+            [('constexpression',),
              ('expression', self._one),
              ('builtin', self._int)]
         )
@@ -168,8 +192,7 @@
         d = ast.DeleteExpression(self._foo)
         self._assert_walk(
             d,
-            [d, self._foo],
-            [('deleteexpression', d),
+            [('deleteexpression',),
              ('genidexpression', self._foo)]
         )
 
@@ -183,8 +206,7 @@
         
         self._assert_walk(
             f,
-            [f, self._foo, self._one, self._two, self._three],
-            [('forexpression', f),
+            [('forexpression',),
              ('genidexpression', self._foo),
              ('constexpression', self._one, False),
              ('constexpression', self._two, False),
@@ -192,51 +214,80 @@
         )
 
     def test_letinexpression(self):
-        l = ast.LetInExpression(
-            ast.LetDef([
-                ast.FunctionDef('x', [], self._one)
-            ]),
-            self._one
-        )
-=======
-    def test_user_defined_types(self):
-        ast.User("foo").should.equal(ast.User("foo"))
-
-        ast.User("foo").shouldnt.equal(ast.User("bar"))
-        ast.User("foo").shouldnt.equal(ast.Int())
-
-    def test_ref_types(self):
-        footype = ast.User("foo")
-        bartype = ast.User("bar")
-        reffootype = ast.Ref(footype)
-
-        reffootype.should.equal(ast.Ref(footype))
-
-        reffootype.shouldnt.equal(footype)
-        reffootype.shouldnt.equal(ast.Ref(bartype))
-
-    def test_array_types(self):
-        inttype = ast.Int()
-        ast.Array(inttype).should.equal(ast.Array(inttype))
-        ast.Array(inttype, 2).should.equal(ast.Array(inttype, 2))
-
-        ast.Array(ast.Int()).shouldnt.equal(ast.Array(ast.Float()))
-        ast.Array(inttype, 1).shouldnt.equal(ast.Array(inttype, 2))
-
-        arr_int_type = ast.Array(inttype)
-        arr_int_type.shouldnt.equal(inttype)
-        arr_int_type.shouldnt.equal(ast.User("foo"))
-        arr_int_type.shouldnt.equal(ast.Ref(inttype))
-
-    def test_function_types(self):
-        intt = ast.Int()
-        ast.Function(intt, intt).should.equal(ast.Function(intt, intt))
-
-        i2float = ast.Function(ast.Int(), ast.Float())
-        i2float.shouldnt.equal(ast.Function(ast.Float(), ast.Int()))
-
-        i2float.shouldnt.equal(intt)
-        i2float.shouldnt.equal(ast.User("foo"))
-        i2float.shouldnt.equal(ast.Ref(ast.Int()))
-        i2float.shouldnt.equal(ast.Array(ast.Int()))
->>>>>>> da8497de
+        letdef = ast.LetDef([ast.FunctionDef('x', [], self._one)])
+        letin = ast.LetInExpression(letdef, self._two)
+
+        self._assert_walk(
+            letin,
+            [('letinexpression',),
+             ('letdef', letdef),
+             ('constexpression', self._two, False)]
+        )
+
+    def test_ifexpression(self):
+        ifexpr = ast.IfExpression(self._one, self._two, self._three)
+
+        self._assert_walk(
+            ifexpr,
+            [('ifexpression',),
+             ('constexpression', self._one),
+             ('constexpression', self._two),
+             ('constexpression', self._three)]
+        )
+
+    def test_matchexpression(self):
+        m = ast.MatchExpression(self._one, [])
+
+        self._assert_walk(
+            m,
+            [('matchexpression',),
+             ('constexpression', self._one),
+             ('list', [])]
+        )
+
+    def test_clause(self):
+        p = ast.Pattern(self._foo, [])
+        c = ast.Clause(p, self._one)
+
+        self._assert_walk(
+            c,
+            [('clause',),
+             ('pattern', p),
+             ('expression', self._one, False)]
+        )
+    
+    def test_newexpression(self):
+        n = ast.NewExpression(self._foo)
+
+        self._assert_walk(n, [('newexpression', n), ('genidexpression', self._foo)])
+
+    def test_whileexpression(self):
+        whileexpr = ast.WhileExpression(self._one, self._two)
+
+        self._assert_walk(
+            whileexpr,
+            [('whileexpression',),
+             ('expression', self._one),
+             ('expression', self._two)]
+        )
+
+    def test_variabledef(self):
+        d = ast.VariableDef(self._foo, self._float)
+
+        self._assert_walk(
+            d,
+            [('variabledef',),
+             ('float', self._float)]
+        )
+
+    def test_tdef(self):
+        foo = ast.User("type")
+        l = [ast.Constructor("constructor")]
+        d = ast.TDef(foo, l)
+
+        self._assert_walk(
+            d,
+            [("tdef",),
+             ("list", l, False),
+             ("user", foo)]
+        )