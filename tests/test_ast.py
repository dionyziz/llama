--- conflicted
+++ resolved
@@ -1,40 +1,11 @@
 import itertools
 import unittest
 
-<<<<<<< HEAD
-import sure
-=======
->>>>>>> 93a31c19
 from compiler import ast, error, parse
 from tests import parser_db
 
-<<<<<<< HEAD
 
-class TestAST(unittest.TestCase):
-
-    parsers = {}
-
-    @classmethod
-    def _parse(cls, data, start='program'):
-        mock = error.LoggerMock()
-
-        # memoization
-        try:
-            parser = TestAST.parsers[start]
-        except:
-            parser = TestAST.parsers[start] = parse.Parser(
-                logger=mock,
-                optimize=False,
-                start=start,
-                debug=False
-            )
-
-        tree = parser.parse(data=data)
-
-        return tree
-=======
 class TestAST(unittest.TestCase, parser_db.ParserDB):
->>>>>>> 93a31c19
 
     def test_eq(self):
         foocon = ast.Constructor("foo", [])
@@ -42,81 +13,66 @@
         ast.Constructor("bar", []).shouldnt.equal(foocon)
 
     @unittest.skip("Enable me after #25 is merged.")
-    def test_regression_attr_equality(self):
-<<<<<<< HEAD
-        tdef = TestAST._parse("type color = Red", "typedef")
-=======
+    def test_regression_constructor_attr_equality(self):
         tdef1 = self._parse("type color = Red", "typedef")
->>>>>>> 93a31c19
         tdef2 = ast.TypeDefList(
             [ast.TDef(ast.User("color"), [ast.Constructor("Red")])]
         )
 
-<<<<<<< HEAD
-        try:
-            tdef == tdef2
-        except:
-            self.assertTrue(False, "equality should not throw")
-
-    def test_eq(self):
-        ast.Constructor("foo", []).should.be.equal(ast.Constructor("foo", []))
-        ast.Constructor("foo", []).shouldnt.be.equal(ast.Constructor("bar", []))
-
-    builtin_builders = ast.builtin_types_map.values()
+        node_eq = ast.Node.__eq__
+        node_eq.when.called_with(tdef1, tdef2).shouldnt.throw(AttributeError)
 
     def test_builtin_type_equality(self):
-        for t in self.builtin_builders:
-            (t()).should.be.equal(t())
+        for typecon in ast.builtin_types_map.values():
+            (typecon()).should.equal(typecon())
 
-        for t1, t2 in itertools.combinations(self.builtin_builders, 2):
-            (t1()).shouldnt.be.equal(t2())
+        for typecon1, typecon2 in itertools.combinations(
+                ast.builtin_types_map.values(), 2
+        ):
+            (typecon1()).shouldnt.equal(typecon2())
 
     def test_builtin_type_set(self):
-        typeset = {t() for t in self.builtin_builders}
-        for t in self.builtin_builders:
-            (typeset).should.contain(t())
+        typeset = {typecon() for typecon in ast.builtin_types_map.values()}
+        for typecon in ast.builtin_types_map.values():
+            (typeset).should.contain(typecon())
 
     def test_user_defined_types(self):
-        (ast.User("foo")).should.be.equal(ast.User("foo"))
+        (ast.User("foo")).should.equal(ast.User("foo"))
 
-        (ast.User("foo")).shouldnt.be.equal(ast.User("bar"))
-        (ast.User("foo")).shouldnt.be.equal(ast.Int())
+        (ast.User("foo")).shouldnt.equal(ast.User("bar"))
+        (ast.User("foo")).shouldnt.equal(ast.Int())
 
     def test_ref_types(self):
         footype = ast.User("foo")
         bartype = ast.User("bar")
         reffootype = ast.Ref(footype)
 
-        (reffootype).should.be.equal(ast.Ref(footype))
+        (reffootype).should.equal(ast.Ref(footype))
 
-        (reffootype).shouldnt.be.equal(footype)
-        (reffootype).shouldnt.be.equal(ast.Ref(bartype))
+        (reffootype).shouldnt.equal(footype)
+        (reffootype).shouldnt.equal(ast.Ref(bartype))
 
     def test_array_types(self):
         inttype = ast.Int()
-        (ast.Array(inttype)).should.be.equal(ast.Array(inttype))
-        (ast.Array(inttype, 2)).should.be.equal(ast.Array(inttype, 2))
+        (ast.Array(inttype)).should.equal(ast.Array(inttype))
+        (ast.Array(inttype, 2)).should.equal(ast.Array(inttype, 2))
 
-        (ast.Array(ast.Int())).shouldnt.be.equal(ast.Array(ast.Float()))
-        (ast.Array(inttype, 1)).shouldnt.be.equal(ast.Array(inttype, 2))
+        (ast.Array(ast.Int())).shouldnt.equal(ast.Array(ast.Float()))
+        (ast.Array(inttype, 1)).shouldnt.equal(ast.Array(inttype, 2))
 
-        arrintType = ast.Array(inttype)
-        (arrintType).shouldnt.be.equal(inttype)
-        (arrintType).shouldnt.be.equal(ast.User("foo"))
-        (arrintType).shouldnt.be.equal(ast.Ref(inttype))
+        arr_int_type = ast.Array(inttype)
+        (arr_int_type).shouldnt.equal(inttype)
+        (arr_int_type).shouldnt.equal(ast.User("foo"))
+        (arr_int_type).shouldnt.equal(ast.Ref(inttype))
 
     def test_function_types(self):
         intt = ast.Int()
-        (ast.Function(intt, intt)).should.be.equal(ast.Function(intt, intt))
+        (ast.Function(intt, intt)).should.equal(ast.Function(intt, intt))
 
         i2float = ast.Function(ast.Int(), ast.Float())
-        (i2float).shouldnt.be.equal(ast.Function(ast.Float(), ast.Int()))
+        (i2float).shouldnt.equal(ast.Function(ast.Float(), ast.Int()))
 
-        (i2float).shouldnt.be.equal(intt)
-        (i2float).shouldnt.be.equal(ast.User("foo"))
-        (i2float).shouldnt.be.equal(ast.Ref(ast.Int()))
-        (i2float).shouldnt.be.equal(ast.Array(ast.Int()))
-=======
-        node_eq = ast.Node.__eq__
-        node_eq.when.called_with(tdef1, tdef2).shouldnt.throw(AttributeError)
->>>>>>> 93a31c19
+        (i2float).shouldnt.equal(intt)
+        (i2float).shouldnt.equal(ast.User("foo"))
+        (i2float).shouldnt.equal(ast.Ref(ast.Int()))
+        (i2float).shouldnt.equal(ast.Array(ast.Int()))