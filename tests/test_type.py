import itertools
import unittest

<<<<<<< HEAD
import sure
=======
from compiler import ast, error, parse
>>>>>>> 93a31c19

from compiler import ast, error, parse, type

<<<<<<< HEAD

class TestType(unittest.TestCase):

    parsers = {}

    @classmethod
    def setUpClass(cls):
        mock = error.LoggerMock()
        cls.parser = parse.Parser(
            logger=mock,
            optimize=False,
            debug=False
        )

    @classmethod
    def _parse(cls, data, start='program'):
        mock = error.LoggerMock()

        # memoization
        try:
            parser = TestType.parsers[start]
        except:
            parser = TestType.parsers[start] = parse.Parser(
                logger=mock,
                optimize=False,
                start=start,
                debug=False
            )

        tree = parser.parse(data=data)
=======
class TestType(unittest.TestCase):

    def test_builtin_type_equality(self):
        for typecon in ast.builtin_types_map.values():
            (typecon()).should.equal(typecon())

        for typecon1, typecon2 in itertools.combinations(
                ast.builtin_types_map.values(), 2
            ):
            (typecon1()).shouldnt.equal(typecon2())

    def test_builtin_type_set(self):
        typeset = {typecon() for typecon in ast.builtin_types_map.values()}
        for typecon in ast.builtin_types_map.values():
            (typeset).should.contain(typecon())

    def test_user_defined_types(self):
        (ast.User("foo")).should.equal(ast.User("foo"))

        (ast.User("foo")).shouldnt.equal(ast.User("bar"))
        (ast.User("foo")).shouldnt.equal(ast.Int())

    def test_ref_types(self):
        footype = ast.User("foo")
        bartype = ast.User("bar")
        reffootype = ast.Ref(footype)

        (reffootype).should.equal(ast.Ref(footype))

        (reffootype).shouldnt.equal(footype)
        (reffootype).shouldnt.equal(ast.Ref(bartype))

    def test_array_types(self):
        inttype = ast.Int()
        (ast.Array(inttype)).should.equal(ast.Array(inttype))
        (ast.Array(inttype, 2)).should.equal(ast.Array(inttype, 2))

        (ast.Array(ast.Int())).shouldnt.equal(ast.Array(ast.Float()))
        (ast.Array(inttype, 1)).shouldnt.equal(ast.Array(inttype, 2))

        arr_int_type = ast.Array(inttype)
        (arr_int_type).shouldnt.equal(inttype)
        (arr_int_type).shouldnt.equal(ast.User("foo"))
        (arr_int_type).shouldnt.equal(ast.Ref(inttype))

    def test_function_types(self):
        intt = ast.Int()
        (ast.Function(intt, intt)).should.equal(ast.Function(intt, intt))

        i2float = ast.Function(ast.Int(), ast.Float())
        (i2float).shouldnt.equal(ast.Function(ast.Float(), ast.Int()))

        (i2float).shouldnt.equal(intt)
        (i2float).shouldnt.equal(ast.User("foo"))
        (i2float).shouldnt.equal(ast.Ref(ast.Int()))
        (i2float).shouldnt.equal(ast.Array(ast.Int()))
>>>>>>> 93a31c19

        return tree

    @classmethod
<<<<<<< HEAD
    def _process_typedef(cls, typeDefListList):
        mock = error.LoggerMock()
        typeTable = type.Table(logger=mock)
        for typeDefList in typeDefListList:
            typeTable.process(typeDefList)
        return typeTable.logger.success
=======
    def _process_typedef(cls, typedef_list_list):
        cls.parser.parse(typedef_list_list)
        return cls.parser.logger.success
>>>>>>> 93a31c19

    def tearDown(self):
        # FIXME: This shouldn't be useful anymore.
        TestType.parser.logger.clear()

    def test_type_process(self):
        right_testcases = (
            "type color = Red | Green | Blue",
            "type list = Nil | Cons of int list",
            """
            type number = Integer of int | Real of float
                        | Complex of float float
            """,
            """
            type tree = Leaf | Node of int forest
            and  forest = Empty | NonEmpty of tree forest
            """
        )

<<<<<<< HEAD
        for t in right_testcases:
            tree = self._parse(t)
            try:
                self._process_typedef(tree)
            except type.LlamaBadTypeError:
                self.fail("'%s' type processing should be OK" % t)
=======
        for typedef in right_testcases:
            self.assertTrue(
                self._process_typedef(typedef),
                "'%s' type processing should be OK" % typedef
            )
>>>>>>> 93a31c19

        wrong_testcases = (
            """
            -- No constructor reuse
            type dup = ConDup | ConDup
            """,
            """
            -- No reference to undefined type
            type what = What of undeftype
            """,
            """
            -- No type redefinition
            type same = Foo1
            type same = Foo2
            """,
            """
            -- No constructor sharing
            type one = Con
            type two = Con
            """,
            """
            -- No redefinition of builtin types
            type bool = BoolCon
            type char = CharCon
            type float = FloatCon
            type int = IntCon
            type unit = UnitCon
            """
        )

<<<<<<< HEAD
        for t in wrong_testcases:
            tree = self._parse(t)
            self.assertRaises(
                type.LlamaBadTypeError,
                self._process_typedef,
                tree
            )

    def _is_array(self, t):
        return type.Validator.is_array(t)

    def test_isarray(self):
        right_testcases = (
            "array of int",
            "array of foo",
            "array [*, *] of int"
        )

        for t in right_testcases:
            tree = self._parse(t, 'type')
            self._is_array(tree).should.be.ok

        for builtin_type in ast.builtin_types_map.values():
            self._is_array(builtin_type()).shouldnt.be.ok

        wrong_testcases = (
            "foo",
            "int ref",
            "int -> int",
        )

        for t in wrong_testcases:
            tree = self._parse(t, 'type')
            self._is_array(tree).shouldnt.be.ok

    def _validate(self, t):
        mock = error.LoggerMock()
        validator = type.Validator(logger=mock)
        validator.validate(t)
        return mock.success

    def test_validate(self):
        for name, builtin_type in ast.builtin_types_map.items():
            try:
                self._validate(builtin_type()).should.be.ok
            except type.LlamaInvalidTypeError:
                self.fail("Failed to validate type '%s'." % name)

        right_testcases = (
            "foo",

            "int ref",
            "foo ref",
            "(int -> int) ref",
            "(int ref) ref",

            "array of int",
            "array of foo",
            "array of (int ref)",
            "array of (foo ref)",
            "array [*, *] of int",

            "int -> int",
            "foo -> int",
            "int -> foo",
            "int ref -> int",
            "int -> (int ref)",
            "(array of int) -> int"
            "int -> (array of int -> int)"
        )

        for t in right_testcases:
            tree = self._parse(t, 'type')
            try:
                self._validate(tree).should.be.ok
            except type.LlamaInvalidTypeError:
                self.fail("Failed to validate type '%s'." % t)

        wrong_testcases = (
            "(array of int) ref",
            "(int -> array of int) ref",

            "array of (array of int)",
            "array of ((array of int) ref)",

            "int -> array of int"
            "int -> (int -> array of int)"
        )

        for t in wrong_testcases:
            tree = self._parse(t, 'type')
            self.assertRaises(
                type.LlamaInvalidTypeError,
                self._validate,
                tree
=======
        for typedef in wrong_testcases:
            self.assertFalse(
                self._process_typedef(typedef),
                "'%s' type processing should not be OK" % typedef
>>>>>>> 93a31c19
            )<|MERGE_RESOLUTION|>--- conflicted
+++ resolved
@@ -1,15 +1,8 @@
 import itertools
 import unittest
 
-<<<<<<< HEAD
-import sure
-=======
-from compiler import ast, error, parse
->>>>>>> 93a31c19
-
 from compiler import ast, error, parse, type
 
-<<<<<<< HEAD
 
 class TestType(unittest.TestCase):
 
@@ -40,80 +33,16 @@
             )
 
         tree = parser.parse(data=data)
-=======
-class TestType(unittest.TestCase):
-
-    def test_builtin_type_equality(self):
-        for typecon in ast.builtin_types_map.values():
-            (typecon()).should.equal(typecon())
-
-        for typecon1, typecon2 in itertools.combinations(
-                ast.builtin_types_map.values(), 2
-            ):
-            (typecon1()).shouldnt.equal(typecon2())
-
-    def test_builtin_type_set(self):
-        typeset = {typecon() for typecon in ast.builtin_types_map.values()}
-        for typecon in ast.builtin_types_map.values():
-            (typeset).should.contain(typecon())
-
-    def test_user_defined_types(self):
-        (ast.User("foo")).should.equal(ast.User("foo"))
-
-        (ast.User("foo")).shouldnt.equal(ast.User("bar"))
-        (ast.User("foo")).shouldnt.equal(ast.Int())
-
-    def test_ref_types(self):
-        footype = ast.User("foo")
-        bartype = ast.User("bar")
-        reffootype = ast.Ref(footype)
-
-        (reffootype).should.equal(ast.Ref(footype))
-
-        (reffootype).shouldnt.equal(footype)
-        (reffootype).shouldnt.equal(ast.Ref(bartype))
-
-    def test_array_types(self):
-        inttype = ast.Int()
-        (ast.Array(inttype)).should.equal(ast.Array(inttype))
-        (ast.Array(inttype, 2)).should.equal(ast.Array(inttype, 2))
-
-        (ast.Array(ast.Int())).shouldnt.equal(ast.Array(ast.Float()))
-        (ast.Array(inttype, 1)).shouldnt.equal(ast.Array(inttype, 2))
-
-        arr_int_type = ast.Array(inttype)
-        (arr_int_type).shouldnt.equal(inttype)
-        (arr_int_type).shouldnt.equal(ast.User("foo"))
-        (arr_int_type).shouldnt.equal(ast.Ref(inttype))
-
-    def test_function_types(self):
-        intt = ast.Int()
-        (ast.Function(intt, intt)).should.equal(ast.Function(intt, intt))
-
-        i2float = ast.Function(ast.Int(), ast.Float())
-        (i2float).shouldnt.equal(ast.Function(ast.Float(), ast.Int()))
-
-        (i2float).shouldnt.equal(intt)
-        (i2float).shouldnt.equal(ast.User("foo"))
-        (i2float).shouldnt.equal(ast.Ref(ast.Int()))
-        (i2float).shouldnt.equal(ast.Array(ast.Int()))
->>>>>>> 93a31c19
 
         return tree
 
     @classmethod
-<<<<<<< HEAD
-    def _process_typedef(cls, typeDefListList):
+    def _process_typedef(cls, typedefListList):
         mock = error.LoggerMock()
         typeTable = type.Table(logger=mock)
-        for typeDefList in typeDefListList:
-            typeTable.process(typeDefList)
+        for typedefList in typedefListList:
+            typeTable.process(typedefList)
         return typeTable.logger.success
-=======
-    def _process_typedef(cls, typedef_list_list):
-        cls.parser.parse(typedef_list_list)
-        return cls.parser.logger.success
->>>>>>> 93a31c19
 
     def tearDown(self):
         # FIXME: This shouldn't be useful anymore.
@@ -133,20 +62,12 @@
             """
         )
 
-<<<<<<< HEAD
-        for t in right_testcases:
-            tree = self._parse(t)
+        for typedef in right_testcases:
+            tree = self._parse(typedef)
             try:
                 self._process_typedef(tree)
             except type.LlamaBadTypeError:
-                self.fail("'%s' type processing should be OK" % t)
-=======
-        for typedef in right_testcases:
-            self.assertTrue(
-                self._process_typedef(typedef),
-                "'%s' type processing should be OK" % typedef
-            )
->>>>>>> 93a31c19
+                self.fail("'%s' type processing should be OK" % typedef)
 
         wrong_testcases = (
             """
@@ -177,7 +98,6 @@
             """
         )
 
-<<<<<<< HEAD
         for t in wrong_testcases:
             tree = self._parse(t)
             self.assertRaises(
@@ -267,16 +187,10 @@
             "int -> (int -> array of int)"
         )
 
-        for t in wrong_testcases:
-            tree = self._parse(t, 'type')
+        for typedef in wrong_testcases:
+            tree = self._parse(typedef, 'type')
             self.assertRaises(
                 type.LlamaInvalidTypeError,
                 self._validate,
-                tree
-=======
-        for typedef in wrong_testcases:
-            self.assertFalse(
-                self._process_typedef(typedef),
-                "'%s' type processing should not be OK" % typedef
->>>>>>> 93a31c19
+                tree,
             )