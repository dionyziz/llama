--- conflicted
+++ resolved
@@ -2,29 +2,19 @@
 import unittest
 
 import sure
-<<<<<<< HEAD
-from compiler import ast, error, lex, parse, type
-=======
-from compiler import ast, error, parse
->>>>>>> d1d95ec8
+
+from compiler import ast, error, parse, type
 
 
 class TestType(unittest.TestCase):
 
     def _process_typedef(self, typeDefListList):
         mock = error.LoggerMock()
-<<<<<<< HEAD
-        lexer = lex.Lexer(logger=mock, optimize=1)
-        parser = parse.Parser(logger=mock, optimize=1)
+        tree = parse.parse(typeDefListList, logger=mock)
         typeTable = type.Table(logger=mock)
-        tree = parser.parse(data=typeDefListList, lexer=lexer)
         for typeDef in tree:
             typeTable.process(typeDef)
         return typeTable.logger.success
-=======
-        parse.parse(typeDefListList, logger=mock)
-        return mock.success
->>>>>>> d1d95ec8
 
     def test_type_process(self):
         right_testcases = (
