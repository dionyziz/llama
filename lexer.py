"""
# ----------------------------------------------------------------------
# lexer.py
#
# Lexer for the Llama language
# http://courses.softlab.ntua.gr/compilers/2012a/llama2012.pdf
#
# Author: Nick Korasidis <Renelvon@gmail.com>
#
# Lexer design is heavily inspired from the PHPLY lexer
# https://github.com/ramen/phply/blob/master/phply/phplex.py
# ----------------------------------------------------------------------
"""

import ply.lex as lex

import error

# Represent reserved words as a frozenset for fast lookup
reserved_words = frozenset('''
    and
    array
    begin
    bool
    char
    delete
    dim
    do
    done
    downto
    else
    end
    false
    float
    for
    if
    in
    int
    let
    match
    mod
    mutable
    new
    not
    of
    rec
    ref
    then
    to
    true
    type
    unit
    while
    with
    '''.split()
)

reserved_tokens = {s: s.upper() for s in reserved_words}

escape_sequences = {
    r"\n": "\n",
    r"\t": "\t",
    r"\r": "\r",
    r"\0": "\0",
    r"\\": "\\",
    r"\'": "\'",
    r'\"': '\"'
}


def unescape(string):
    """Return unescaped string."""
    return bytes(string, 'ascii').decode('unicode_escape')

<<<<<<< HEAD
operators = {
    # Integer operators
    '+': 'PLUS',
    '-': 'MINUS',
    '*': 'TIMES',
    '/': 'DIVIDE',

    # Floating-point operators
    '+.': 'FPLUS',
    '-.': 'FMINUS',
    '*.': 'FTIMES',
    '/.': 'FDIVIDE',
    '**': 'FPOW',

    # Comparison operators
    '<': 'LT',
    '>': 'GT',
    '=': 'EQ',
    '<=': 'LE',
    '>=': 'GE',
    '<>': 'NEQ',
    '==': 'NATEQ',
    '!=': 'NATNEQ',

    # Boolean operators
    '&&': 'BAND',
    '||': 'BOR',

=======
def explode(string):
    """Unescape, null-terminate and listify string."""
    string = list(unescape(string))
    string.append('\0')
    return string

operators = {
    # Integer operators
    '+': 'PLUS',
    '-': 'MINUS',
    '*': 'TIMES',
    '/': 'DIVIDE',

    # Floating-point operators
    '+.': 'FPLUS',
    '-.': 'FMINUS',
    '*.': 'FTIMES',
    '/.': 'FDIVIDE',
    '**': 'FPOW',

    # Comparison operators
    '<': 'LT',
    '>': 'GT',
    '=': 'EQ',
    '<=': 'LE',
    '>=': 'GE',
    '<>': 'NEQ',
    '==': 'NATEQ',
    '!=': 'NATNEQ',

    # Boolean operators
    '&&': 'BAND',
    '||': 'BOR',

>>>>>>> 9b4f6b90
    # Pattern operators
    '|': 'PIPE',
    '->': 'ARROW',

    # Assignment and dereference
    '!': 'BANG',
    ':=': 'ASSIGN',

    # Semicolon
    ';': 'SEMICOLON'
}

delimiters = {
    '(': 'LPAREN',
    ')': 'RPAREN',
    '[': 'LBRACKET',
    ']': 'RBRACKET',
    ',': 'COMMA',
    ':': 'COLON'
}

other_tokens = (
    # Identifiers (generic variable identifiers, constructor identifiers)
    'GENID', 'CONID',

    # Literals (int constant, float constant, char constant, string const)
    'ICONST', 'FCONST', 'CCONST', 'SCONST'
)

# All valid_tokens [exported]
tokens = sum(
    (
        tuple(reserved_tokens.values()),
        tuple(operators.values()),
        tuple(delimiters.values()),
        other_tokens
    ),
    tuple()
)


class _LexerBuilder:
    """
    Implementation of a Llama lexer

    Defines tokens and lexing rules, performs error reporting,
    interacts with PLY and tracks line and column numbers.
    """

    # Token list needed by PLY module
    tokens = tokens

    # Lexer states
    states = (
        ('char', 'exclusive'),
        ('string', 'exclusive'),
        ('comment', 'exclusive')
    )

    # The raw lexer derived from PLY.
    lexer = None

    # If 'verbose' is True, each token will be stored as a DEBUG event.
    verbose = False

    # File position of the most recent beginning of line
    bol = -1

    # Levels of nested comment blocks still open
    level = 0

    # Logger used for recording events. Possibly shared with other modules.
    logger = None

    def __init__(self, logger, verbose=False):
        """
        Initialize wrapper object of PLY lexer. To get a working lexer,
        invoke build() on the returned object.
        """
        self.logger = logger
        self.verbose = verbose
        if self.verbose:
            self.logger.info(__name__ + ': _LexerBuilder: wrapper initialized')

    # == REQUIRED METHODS ==

    def build(self, **kwargs):
        """
        Build a lexer out of PLY and attach it to the wrapper object.

        NOTE: This function should be called once before ANY methods
        or attributes of the wrapper object are accessed.
        """
        self.lexer = lex.lex(module=self, **kwargs)
        if self.verbose:
            self.logger.info(__name__ + ': _LexerBuilder: lexer ready ')

    # A wrapper around the function of the inner lexer
    def token(self):
        """
        Return a token to caller. Detect when <EOF> has been reached.
        Signal abnormal cases.
        """
        tok = self.lexer.token()
        if tok is None:
            # Check for abnormal EOF
            state = self.lexer.current_state()
            if state == "comment":
                self.logger.error(
                    "%d: error: Unclosed comment reaching end of file.",
                    self.lexer.lineno
                )
            elif state == "string":
                self.logger.error(
                    "%d: error: Unclosed string reaching end of file.",
                    self.lexer.lineno
                )
            elif state == "char":
                self.logger.error(
                    "%d: error: Unclosed character literal at end of file.",
                    self.lexer.lineno
                )
            return None

        # Track the token's column instead of lexing position.
        tok.lexpos -= self.bol
        if self.verbose:
            self.logger.debug(
                "%d:%d\t%s\t%s",
                tok.lineno,
                tok.lexpos,
                tok.type,
                tok.value
            )
        return tok

    def input(self, lexdata):
        """Feed the lexer with input."""
        self.lexer.input(lexdata)

    def skip(self, value=1):
        """Skip 'value' characters in the input string."""
        self.lexer.skip(value)

    # == LEXING OF NON-TOKENS ==

    # Ignored characters
    t_ANY_ignore = " \r\t"

    # Newlines
    def t_ANY_newline(self, tok):
        r'\n+'
        self.lexer.lineno += len(tok.value)
        self.bol = self.lexer.lexpos - 1

    # Single-line comments. Do not consume the newline.
    def t_SCOMMENT(self, _):
        r'--[^\n]*'
        pass

    # Start of block comment
    def t_INITIAL_comment_LCOMMENT(self, _):
        r'\(\*'
        self.level += 1
        self.lexer.begin('comment')

    # End of block comment
    def t_comment_RCOMMENT(self, _):
        r'\*\)'
        if self.level > 1:
            self.level -= 1
        else:
            self.level = 0
            self.lexer.begin('INITIAL')

    # Ignore (almost) anything inside a block comment
    # but stop matching when '(', '*' or a newline appears.
    # Match each comment-initiating character seperately.
    def t_comment_SPECIAL(self, _):
        r'[(*]|[^\n(*]+'
        pass

    # == LEXING OF TOKENS CARRYING NO VALUE ==

    # Integer operators
    t_PLUS      = r'\+'
    t_MINUS     = r'-'
    t_TIMES     = r'\*'
    t_DIVIDE    = r'/'

    # Floating-point perators
    t_FPLUS     = r'\+\.'
    t_FMINUS    = r'-\.'
    t_FTIMES    = r'\*\.'
    t_FDIVIDE   = r'/\.'
    t_FPOW      = r'\*\*'

    # Boolean operators
    t_BAND      = r'&&'
    t_BOR       = r'\|\|'

    # Comparison operators
    t_LT        = r'<'
    t_GT        = r'>'
    t_LE        = r'<='
    t_GE        = r'>='
    t_EQ        = r'='
    t_NEQ       = r'<>'
    t_NATEQ     = r'=='
    t_NATNEQ    = r'!='

    # Pattern operators
    t_ARROW     = r'->'
    t_PIPE      = r'\|'

    # Assignment & dereference
    t_ASSIGN    = r':='
    t_BANG      = r'!'

    # Semicolon
    t_SEMICOLON = r';'

    # Delimeters
    t_LPAREN    = r'\('
    t_RPAREN    = r'\)'
    t_LBRACKET  = r'\['
    t_RBRACKET  = r'\]'
    t_COMMA     = r','
    t_COLON     = r':'

    # == LEXING OF VALUE-TOKENS ==

    # Constructor identifiers
    t_CONID     = r'[A-Z][A-Za-z0-9_]*'

    # Generic identifiers and reserved words
    def t_GENID(self, tok):
        r'[a-z][A-Za-z0-9_]*'
        tok.type = reserved_tokens.get(tok.value, tok.type)
        return tok

    # Floating-point constants
    def t_FCONST(self, tok):
        r'\d+\.\d+([eE]([+\-]?)\d+)?'
        try:
            tok.value = float(tok.value)
        except OverflowError:
            self.logger.error(
                "%d:%d: error: Floating-point constant is irrepresentable.",
                tok.lineno,
                tok.lexpos - self.bol
            )
            tok.value = 0.0
        return tok

    # Integer constants
    def t_ICONST(self, tok):
        r'\d+'
        tok.value = int(tok.value)
        # TODO Check if constant is too big in another module.
        return tok

<<<<<<< HEAD
    # Regexes for well-formed char and string literals
    empty_char = r"''"
    escape_char_content = r'(((\\[ntr0\'\"\\])|(\\x[a-fA-F0-9]{2})))'
    normal_char_content = '([ 0-9A-Za-z!#$%&()*+,./:;<=>?@^_`{|}~[\]-])'
    char_content = r"(%s|%s)" % (normal_char_content, escape_char_content)
    proper_char = r"'%s'" % char_content
    proper_string = r'"%s*"' % char_content

    # Proper or empty char literal.
    @lex.TOKEN('(' + proper_char + ')|(' + empty_char + ')')
    def t_INITIAL_CCONST(self, tok):
        tok.value = tok.value[1:-1]
        if tok.value:
            tok.value = unescape(tok.value)[0]
        else:  # Illegal empty char
            self.logger.error(
                "%d:%d: error: Empty character literal not allowed.",
                tok.lineno,
                tok.lexpos - self.bol
            )
            tok.value = '\0'
=======
    t_char_string_ignore = "\r\t"

    # Char constants
    def t_INITIAL_LCHAR(self, _):
        r'\''
        self.lexer.begin('char')

    hex_char = r'(\\x[a-fA-F0-9]{2})'
    escape_char = r'(\\[ntr0"\'\\])'
    normal_char = r'([^"\'\\])'
    char = r'(' + normal_char + r'|' + escape_char + r'|' + hex_char + r')'

    @lex.TOKEN(char + r'(\'?)')
    def t_char_CCONST(self, tok):
        if tok.value[-1] != "'":
            self.error_out(
                "Unclosed character literal.",
                tok.lineno,
                tok.lexpos - self.bol
            )
        else:
            tok.value = tok.value[:-1]

        tok.value = unescape(tok.value)
        self.lexer.begin('INITIAL')
>>>>>>> 9b4f6b90
        return tok

    # Malformed char literal ahead; enter 'char' state for recovery.
    def t_INITIAL_LCHAR(self, tok):
        r"'"
        self.logger.error(
            "%d:%d: error: Bad character literal.",
            tok.lineno,
            tok.lexpos - self.bol
        )
        self.lexer.begin('char')

    # Malformed char literal payload
    def t_char_CCONST(self, _):
        "[^'\n]+"
        pass

    # Exit recovery mode.
    def t_char_RCHAR(self, tok):
        r"'"
        tok.type = 'CCONST'
        tok.value = '\0'
        self.lexer.begin('INITIAL')
        return tok

    # Proper string literal
    @lex.TOKEN(proper_string)
    def t_INITIAL_SCONST(self, tok):
        tok.value = list(unescape(tok.value[1:-1]))
        tok.value.append('\0')
        # NOTE: Empty string is valid and is just the null byte.
        return tok

    # Malformed string literal ahead; enter 'string' state for recovery.
    def t_INITIAL_LSTRING(self, tok):
        r'"'
        self.logger.error(
            "%d:%d: error: Bad string literal.",
            tok.lineno,
            tok.lexpos - self.bol
        )
        self.lexer.begin('string')

<<<<<<< HEAD
    # Malformed string literal payload
    def t_string_SCONST(self, _):
        '[^\"\n]+'
        pass

    # Exit recovery mode
    def t_string_RSTRING(self, tok):
        r'"'
        tok.type = 'SCONST'
        tok.value = ['\0']
=======
    @lex.TOKEN(char + '+("?)')
    def t_string_SCONST(self, tok):
        if tok.value[-1] != '"':
            self.error_out(
                "Unclosed string literal.",
                tok.lineno,
                tok.lexpos - self.bol
            )
        else:
            tok.value = tok.value[:-1]

        tok.value = explode(tok.value)
>>>>>>> 9b4f6b90
        self.lexer.begin('INITIAL')
        return tok

    # Catch-all error reporting and panic recovery.
    def t_ANY_error(self, tok):
        state = self.lexer.current_state()
        state_msg = (" while inside %s" % state) if state != 'INITIAL' else ""
        self.logger.error(
            "%d:%d: error: Illegal character '%s'%s.",
            tok.value[0],
            state_msg,
            tok.lineno,
            tok.lexpos - self.bol
        )
        self.lexer.skip(1)
        self.lexer.begin('INITIAL')


class Lexer:
    """ A Llama lexer"""

    # The actual lexer as returned by _LexerBuilder
    _lexer = None

    # Logger used for logging events. Possibly shared with other modules.
    _logger = None

    # == REQUIRED METHODS (see _LexerBuilder for details) ==

    token = None
    input = None
    skip = None

    def __init__(self, logger=None, verbose=False, **kwargs):
        """Create a new lexer."""

        if logger is None:
            self._logger = error.LoggerMock()
        else:
            self._logger = logger

        self._lexer = _LexerBuilder(logger=logger, verbose=verbose)
        self._lexer.build(**kwargs)

        # Bind methods of interface to _LexerBuilder object methods.
        self.token = self._lexer.token
        self.input = self._lexer.input
        self.skip  = self._lexer.skip
        if verbose:
            self._logger.info(__name__ + ': Lexer: lexer ready')

    # == EXPORT POSITION ATTRIBUTES ==

    @property
    def lexpos(self):
        """Return column following last token matched in current line."""
        return self._lexer.lexer.lexpos - self._lexer.bol

    @property
    def lineno(self):
        """Return current line of input"""
        return self._lexer.lexer.lineno

    # == ITERATOR INTERFACE ==

    def __iter__(self):
        return self

    def __next__(self):
        tok = self.token()
        if tok is None:
            raise StopIteration
        return tok<|MERGE_RESOLUTION|>--- conflicted
+++ resolved
@@ -72,7 +72,12 @@
     """Return unescaped string."""
     return bytes(string, 'ascii').decode('unicode_escape')
 
-<<<<<<< HEAD
+def explode(string):
+    """Unescape, null-terminate and listify string."""
+    string = list(unescape(string))
+    string.append('\0')
+    return string
+
 operators = {
     # Integer operators
     '+': 'PLUS',
@@ -101,42 +106,6 @@
     '&&': 'BAND',
     '||': 'BOR',
 
-=======
-def explode(string):
-    """Unescape, null-terminate and listify string."""
-    string = list(unescape(string))
-    string.append('\0')
-    return string
-
-operators = {
-    # Integer operators
-    '+': 'PLUS',
-    '-': 'MINUS',
-    '*': 'TIMES',
-    '/': 'DIVIDE',
-
-    # Floating-point operators
-    '+.': 'FPLUS',
-    '-.': 'FMINUS',
-    '*.': 'FTIMES',
-    '/.': 'FDIVIDE',
-    '**': 'FPOW',
-
-    # Comparison operators
-    '<': 'LT',
-    '>': 'GT',
-    '=': 'EQ',
-    '<=': 'LE',
-    '>=': 'GE',
-    '<>': 'NEQ',
-    '==': 'NATEQ',
-    '!=': 'NATNEQ',
-
-    # Boolean operators
-    '&&': 'BAND',
-    '||': 'BOR',
-
->>>>>>> 9b4f6b90
     # Pattern operators
     '|': 'PIPE',
     '->': 'ARROW',
@@ -399,10 +368,9 @@
         # TODO Check if constant is too big in another module.
         return tok
 
-<<<<<<< HEAD
     # Regexes for well-formed char and string literals
     empty_char = r"''"
-    escape_char_content = r'(((\\[ntr0\'\"\\])|(\\x[a-fA-F0-9]{2})))'
+    escape_char_content = r'(((\\[ntr0\'"\\])|(\\x[a-fA-F0-9]{2})))'
     normal_char_content = '([ 0-9A-Za-z!#$%&()*+,./:;<=>?@^_`{|}~[\]-])'
     char_content = r"(%s|%s)" % (normal_char_content, escape_char_content)
     proper_char = r"'%s'" % char_content
@@ -421,33 +389,6 @@
                 tok.lexpos - self.bol
             )
             tok.value = '\0'
-=======
-    t_char_string_ignore = "\r\t"
-
-    # Char constants
-    def t_INITIAL_LCHAR(self, _):
-        r'\''
-        self.lexer.begin('char')
-
-    hex_char = r'(\\x[a-fA-F0-9]{2})'
-    escape_char = r'(\\[ntr0"\'\\])'
-    normal_char = r'([^"\'\\])'
-    char = r'(' + normal_char + r'|' + escape_char + r'|' + hex_char + r')'
-
-    @lex.TOKEN(char + r'(\'?)')
-    def t_char_CCONST(self, tok):
-        if tok.value[-1] != "'":
-            self.error_out(
-                "Unclosed character literal.",
-                tok.lineno,
-                tok.lexpos - self.bol
-            )
-        else:
-            tok.value = tok.value[:-1]
-
-        tok.value = unescape(tok.value)
-        self.lexer.begin('INITIAL')
->>>>>>> 9b4f6b90
         return tok
 
     # Malformed char literal ahead; enter 'char' state for recovery.
@@ -491,7 +432,6 @@
         )
         self.lexer.begin('string')
 
-<<<<<<< HEAD
     # Malformed string literal payload
     def t_string_SCONST(self, _):
         '[^\"\n]+'
@@ -501,21 +441,7 @@
     def t_string_RSTRING(self, tok):
         r'"'
         tok.type = 'SCONST'
-        tok.value = ['\0']
-=======
-    @lex.TOKEN(char + '+("?)')
-    def t_string_SCONST(self, tok):
-        if tok.value[-1] != '"':
-            self.error_out(
-                "Unclosed string literal.",
-                tok.lineno,
-                tok.lexpos - self.bol
-            )
-        else:
-            tok.value = tok.value[:-1]
-
-        tok.value = explode(tok.value)
->>>>>>> 9b4f6b90
+        tok.value = explode('')
         self.lexer.begin('INITIAL')
         return tok
 
@@ -549,14 +475,9 @@
     input = None
     skip = None
 
-    def __init__(self, logger=None, verbose=False, **kwargs):
+    def __init__(self, logger, verbose=False, **kwargs):
         """Create a new lexer."""
-
-        if logger is None:
-            self._logger = error.LoggerMock()
-        else:
-            self._logger = logger
-
+        self._logger = logger
         self._lexer = _LexerBuilder(logger=logger, verbose=verbose)
         self._lexer.build(**kwargs)
 
