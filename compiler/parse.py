--- conflicted
+++ resolved
@@ -13,12 +13,7 @@
 
 from ply import yacc
 
-<<<<<<< HEAD
-from compiler import ast, lex
-=======
-from compiler import ast, error, lex, type
->>>>>>> d1d95ec8
-
+from compiler import ast, error, lex
 
 def _track(p):
     if isinstance(p[1], ast.Node):
