--- conflicted
+++ resolved
@@ -483,13 +483,7 @@
 
     def p_typedef(self, p):
         """typedef : TYPE tdef_and_seq"""
-<<<<<<< HEAD
-        p[0] = ast.TypeDefList(p[2])
-        _track(p)
-=======
         p[0] = p[2]
-        self.typeTable.process(p[0])
->>>>>>> 1c36230c
 
     def p_tdef_and_seq(self, p):
         """tdef_and_seq : tdef AND tdef_and_seq
