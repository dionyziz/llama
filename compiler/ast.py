"""
# ----------------------------------------------------------------------
# ast.py
#
# AST constructors for the Llama language
# http://courses.softlab.ntua.gr/compilers/2012a/llama2012.pdf
#
# Authors: Dionysis Zindros <dionyziz@gmail.com>
#          Nick Korasidis <renelvon@gmail.com>
#
# ----------------------------------------------------------------------
"""

# == INTERFACES OF AST NODES ==


class Node:
    lineno = None
    lexpos = None

    def __init__(self):
        raise NotImplementedError

    def __eq__(self, other):
        """
        Two nodes are equal if they are of the same type
        and have all attributes equal. Override as needed.
        """
        return type(self) == type(other) and all(
            getattr(self, attr) == getattr(other, attr)
            for attr in self.__dict__.keys()
            if attr not in ('lineno', 'lexpos')
        )

    def copy_pos(self, node):
        """Copy line info from another AST node."""
        self.lineno = node.lineno
        self.lexpos = node.lexpos

    def __repr__(self):
        attrs = [attr for attr in dir(self) if attr[0] != '_']
        values = [getattr(self, attr) for attr in attrs]
        safe_values = []
        for value in values:
            displayable_types = (int, float, bool, str, list, Type, Expression)
            if isinstance(value, displayable_types) or value is None:
                safe_values.append(str(value).replace("\n", "\n\t"))
            else:
                safe_values.append(
                    '(non-scalar of type %s)' % value.__class__.__name__
                )
        pairs = (
            "%s = '%s'" % (attr, value)
            for (attr, value) in zip(attrs, safe_values)
        )
        return "ASTNode:%s with attributes:\n\t* %s" \
               % (self.__class__.__name__, "\n\t* ".join(pairs))


class DataNode(Node):
    """A node to which a definite type can and should be assigned."""
    type = None


class Expression(DataNode):
    """An expression that can be evaluated."""
    pass


class Def(Node):
    """Definition of a new name."""
    pass


class NameNode(Node):
    """
    A node with a user-defined name that possibly requires
    scope-aware disambiguation or checking.
    Provides basic hashing functionality.
    """
    name = None

    def __hash__(self):
        """Simple hash. Override as needed."""
        return hash(self.name)


class ListNode(Node):
    """
    A node carrying a list of ast nodes.
    Supports iterating through the nodes list.
    """
    list = None

    def __iter__(self):
        return iter(self.list)


class Type(Node):
    """A node representing a type."""
    pass


class Builtin(Type, NameNode):
    """One of the builtin types."""
    def __init__(self):
        self.name = self.__class__.__name__.lower()

# == AST REPRESENTATION OF PROGRAM ELEMENTS ==


class Program(ListNode):
    def __init__(self, list):
        self.list = list


class LetDef(ListNode):
    def __init__(self, list, isRec=False):
        self.list = list
        self.isRec = isRec


class FunctionDef(Def, NameNode):
    def __init__(self, name, params, body, type=None):
        self.name = name
        self.params = params
        self.body = body
        self.type = type


class Param(DataNode, NameNode):
    def __init__(self, name, type=None):
        self.name = name
        self.type = type


class BinaryExpression(Expression):
    def __init__(self, leftOperand, operator, rightOperand):
        self.leftOperand = leftOperand
        self.operator = operator
        self.rightOperand = rightOperand


class UnaryExpression(Expression):
    def __init__(self, operator, operand):
        self.operator = operator
        self.operand = operand


class ConstructorCallExpression(Expression, ListNode, NameNode):
    def __init__(self, name, list):
        self.name = name
        self.list = list


class ArrayExpression(Expression, ListNode, NameNode):
    def __init__(self, name, list):
        self.name = name
        self.list = list


class ConstExpression(Expression):
    def __init__(self, type, value=None):
        self.type = type
        self.value = value


class ConidExpression(Expression, NameNode):
    def __init__(self, name):
        self.name = name


class GenidExpression(Expression, NameNode):
    def __init__(self, name):
        self.name = name


class DeleteExpression(Expression):
    def __init__(self, expr):
        self.expr = expr


class DimExpression(Expression, NameNode):
    def __init__(self, name, dimension=1):
        self.name = name
        self.dimension = dimension


class ForExpression(Expression):
    def __init__(self, counter, startExpr, stopExpr, body, isDown=False):
        self.counter = counter
        self.startExpr = startExpr
        self.stopExpr = stopExpr
        self.body = body
        self.isDown = isDown


class FunctionCallExpression(Expression, ListNode, NameNode):
    def __init__(self, name, list):
        self.name = name
        self.list = list


class LetInExpression(Expression):
    def __init__(self, letdef, expr):
        self.letdef = letdef
        self.expr = expr


class IfExpression(Expression):
    def __init__(self, condition, thenExpr, elseExpr=None):
        self.condition = condition
        self.thenExpr = thenExpr
        self.elseExpr = elseExpr


class MatchExpression(Expression, ListNode):
    def __init__(self, expr, list):
        self.expr = expr
        self.list = list


class Clause(Node):
    def __init__(self, pattern, expr):
        self.pattern = pattern
        self.expr = expr


<<<<<<< HEAD
class Pattern(ListNode, NameNode):
    def __init__(self, name, list):
=======
class Pattern(ListNode):
    def __init__(self, name, list=None):
>>>>>>> 20190b30
        self.name = name
        self.list = list or []


class GenidPattern(NameNode):
    def __init__(self, name):
        self.name = name


class NewExpression(Expression):
    def __init__(self, type):
        self.type = type


class WhileExpression(Expression):
    def __init__(self, condition, body):
        self.condition = condition
        self.body = body


class VariableDef(Def, NameNode):
    def __init__(self, name, type=None):
        self.name = name
        self.type = type


class ArrayVariableDef(VariableDef, NameNode):
    def __init__(self, name, dimensions, type=None):
        self.name = name
        self.dimensions = dimensions
        self.type = type


class TDef(ListNode):
    def __init__(self, type, list):
        self.type = type
        self.list = list


class Constructor(NameNode, ListNode):
    def __init__(self, name, list=None):
        self.name = name
        self.list = list or []

# == REPRESENTATION OF TYPES AS AST NODES ==


class Bool(Builtin):
    pass


class Char(Builtin):
    pass


class Float(Builtin):
    pass


class Int(Builtin):
    pass


class Unit(Builtin):
    pass


builtin_types_map = {
    "bool": Bool,
    "char": Char,
    "float": Float,
    "int": Int,
    "unit": Unit,
}


class User(Type, NameNode):
    """A user-defined type."""

    def __init__(self, name):
        self.name = name


class Ref(Type):
    def __init__(self, type):
        self.type = type


class Array(Type):
    def __init__(self, type, dimensions=1):
        self.type = type
        self.dimensions = dimensions


def String():
    """Factory method to alias (internally) String type to Array of char."""
    return Array(Char(), 1)


class Function(Type):
    def __init__(self, fromType, toType):
        self.fromType = fromType
        self.toType = toType<|MERGE_RESOLUTION|>--- conflicted
+++ resolved
@@ -226,13 +226,8 @@
         self.expr = expr
 
 
-<<<<<<< HEAD
 class Pattern(ListNode, NameNode):
-    def __init__(self, name, list):
-=======
-class Pattern(ListNode):
     def __init__(self, name, list=None):
->>>>>>> 20190b30
         self.name = name
         self.list = list or []
 
