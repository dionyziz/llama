--- conflicted
+++ resolved
@@ -74,15 +74,9 @@
         default=False
     )
 
-<<<<<<< HEAD
-    CLI_parser.add_argument(
+    cli_parser.add_argument(
         '-pv',
         '--parser_verbose',
-=======
-    cli_parser.add_argument(
-        '-pd',
-        '--parser_debug',
->>>>>>> 01ae346a
         help='''
             Output the parser state during parsing (token, item, etc).
             Report any parsing errors to stderr.
@@ -123,23 +117,11 @@
     args = parser.parse_args()
 
     # Store options & switches in global dict.
-<<<<<<< HEAD
-    opts['input'] = args.input
-    opts['output'] = args.output
-    opts['prepare'] = args.prepare
-    opts['lexer_debug'] = args.lexer_debug
-    opts['parser_verbose'] = args.parser_verbose
-
-    # Make a lexer. By default, the lexer is optimized and accepts
-    # only ASCII input.
-    lexer = lex.LlamaLexer(debug=opts['lexer_debug'])
-    lexer.build(
-=======
     OPTS['input'] = args.input
     OPTS['output'] = args.output
     OPTS['prepare'] = args.prepare
     OPTS['lexer_verbose'] = args.lexer_verbose
-    OPTS['parser_debug'] = args.parser_debug
+    OPTS['parser_verbose'] = args.parser_verbose
 
     # Create an error logger
     logger = err.Logger(
@@ -151,54 +133,35 @@
     # and is optimized (i.e caches the lexing tables across
     # invocations).
     lexer = lex.Lexer(
->>>>>>> 01ae346a
         lextab='lextab',
         logger=logger,
         optimize=1,
         reflags=re.ASCII,
         verbose=OPTS['lexer_verbose'])
 
-<<<<<<< HEAD
     # Make a parser. By default, the parser is optimized
     # (i.e. caches LALR tables accross invocations). If 'debug' is set,
     # a 'parser.out' is created every time the tables are regenerated.
-    parser = prs.Parser(optimize=1, debug=1)
+    parser = prs.Parser(
+        optimize=1, 
+        logger=logger,
+        debug=1
+    )
 
     # Stop here if this a dry run.
-    if opts['prepare']:
-=======
-    # Make a parser.
-    parser = prs.LlamaParser(logger=logger)
-
-    # Stop here if this a dry run
     if OPTS['prepare']:
->>>>>>> 01ae346a
         print('Finished generating lexer and parser tables. Exiting...')
         return
 
     # Get some input.
-<<<<<<< HEAD
-    data = input(opts['input'])
-
-    # Initialize the error logger.
-    err.init_logger(opts['input'])
-=======
     data = read_program(OPTS['input'])
->>>>>>> 01ae346a
 
     # Parse and construct the AST.
     ast = parser.parse(
         data=data,
-<<<<<<< HEAD
         lexer=lexer,
-        verbose=opts['parser_verbose'])
-
-    # Output all errors and warnings to stderr.
-    for msg in err.get_all_signals():
-        print(msg, file=sys.stderr)
-=======
-        debug=OPTS['parser_debug'])
->>>>>>> 01ae346a
+        verbose=OPTS['parser_verbose']
+    )
 
 if __name__ == '__main__':
     main()